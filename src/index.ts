import {createSocket, Socket} from 'dgram';
import {writePacket} from "osc";
import {createServer, IncomingMessage, ServerResponse} from "http";
import * as fs from "fs";
import {promises as fsp} from "fs";
import {constants} from "http2";
import path from "path";
import * as os from "os";
import * as zod from 'zod';

/**
 * The valid locations for a configuration on the machine. The linux based path is removed if the platform is not
 * identified as linux
 */
const CONFIG_PATHS: string[] = [
    os.platform() === 'linux' ? '/etc/ents/x32-reflector.json' : undefined,
    os.platform() === 'linux' ? path.join('~', '.x32-reflector.config.json') : undefined,
    path.join(__dirname, '..', 'config', 'config.json'),
].filter((e) => e !== undefined) as string[];

const X32_INSTANCE_VALIDATOR = zod.object({
    name: zod.string().optional(),
    ip: zod.string(),
    port: zod.number(),
});
/**
 * A unique instance of X32 connections
 */
type X32Instance = zod.infer<typeof X32_INSTANCE_VALIDATOR>;

/**
 * The validator for the configuration which contains udp and http bind and listen ports as well as timeouts for pairs
 */
const CONFIG_VALIDATOR = zod.object({
    udp: zod.object({
        bind: zod.string(),
    }),
    http: zod.object({
        bind: zod.string(),
        port: zod.number(),
    }),
    x32: X32_INSTANCE_VALIDATOR.or(zod.array(X32_INSTANCE_VALIDATOR)),
    timeout: zod.number(),
    siteRoot: zod.string().regex(/\/$/, {message: 'Path must end in a /'}).default('/'),
});
type Configuration = zod.infer<typeof CONFIG_VALIDATOR>;

/**
 * The root of the site to be used for url parsing and url generation
 */
let siteRoot = '/';

/**
 * HTML main site template loaded from file. Content is cached so program will have to be restarted to pick up new
 * changes in the file
 */
const TEMPLATE = fs.readFileSync('res/index.html', {encoding: 'utf8'});

/**
 * The currently loaded configuration
 */
let configuration: Configuration | undefined;

/**
 * The target to which incoming OSC packets should be resent. A tuple of ip and port
 */
let reflectorTargets: Record<string, [string, number, number][]> = {};
/**
 * The timer for the x32 checkin function, if started. Can be used to cancel the loop in the event the server needs
 * to disconnect
 */
let x32CheckinInterval: NodeJS.Timeout | undefined;

let x32Devices: (X32Instance & { socket: Socket })[] = [];

/**
 * Converts a device to a fixed ID which is unique to this instance
 * @param device
 */
const deviceToID = (device: X32Instance) => `${device.name ?? ''}#${device.ip}#${device.port}`;

const deviceToHuman = (device: X32Instance) => genericDeviceToHuman(device.name, device.ip, String(device.port));
const reflectorKeyToHuman = (id: string) => {
    let strings = id.split('#');
    if (strings.length !== 3) throw new Error('invalid number of indexes');
    return genericDeviceToHuman(strings[0], strings[1], strings[2]);
}
const genericDeviceToHuman = (name: string|undefined, ip: string, port: string) => (name ?? '').length === 0 ? `${ip}:${port}` : `${name} (${ip}:${port})`;

/**
 * Attempts to load the configuration from disk and return it if one is found as a safely parsed object. If no config
 * can be loaded it will throw an error
 */
async function loadConfiguration(): Promise<Configuration> {
    for (const file of CONFIG_PATHS) {
        let content;

        // Try and read file from disk
        try {
            content = await fsp.readFile(file, {encoding: 'utf8'});
        } catch (e) {
            console.warn(`Could not load configuration file ${file} due to an error: ${e}`)
            continue;
        }

        // Parse it as JSON and fail it out if its not
        try {
            content = JSON.parse(content);
        } catch (e) {
            console.warn(`Failed to load the JSON data at path ${file} due to error: ${e}`);
            continue;
        }

        // Try and parse it as a config file and reject if the file was not valid with the zod errors7
        // Try and be as helpful with the output as possible
        let safeParse = CONFIG_VALIDATOR.safeParse(content);
        if (!safeParse.success) {
            const reasons = safeParse.error.message + safeParse.error.errors.map((e) => `${e.message} (@ ${e.path.join('.')}`).join(', ');
            console.warn(`Content in ${file} is not valid: ${reasons}`);
            continue;
        }

        console.log(`Config loaded from ${file}`);
        return safeParse.data;
    }

    throw new Error(`No valid configuration found, scanned: ${CONFIG_PATHS.join(', ')}`);
}

/**
 * Transmits an osc '/xremote' packet to all x32 devices using the socket stored in {@link x32Devices}. This should
 * trigger x32 to begin sending all updates to the clients.
 */
function x32Checkin() {
    const array = writePacket({
        address: '/xremote',
    });
    const transmit = Buffer.from(array);

    x32Devices.forEach(({socket, ip, port}) => socket.send(transmit, port, ip, logSend(ip, port)));
}

/**
 * Returns a callback function handling errors as the first parameter. In the event error is non-null it will log
 * the address it failed to forward to and error which raised the error
 * @param address the address to which this send is being made
 * @param port the port to which this send is being made
 */
function logSend(address: string, port: number) {
    return (error: Error | null) => {
        if (error) {
            console.error(`Failed to forward to address ${address}:${port}`);
            console.error(error);
            return;
        }
    }
}

/**
 * Directly forwards the message parameter to all ip address and port combinations defined in {@link reflectorTargets}.
 * There is no additional parsing or manipulation of the packets
 * @param device the device, including socket, to which the messages should be sent
 */
function onReceiveFromX32(device: (typeof x32Devices)[number]) {
    return (message: Buffer) => {
        reflectorTargets[deviceToID(device)].forEach(([address, port]) => device.socket
            .send(message, port, address, logSend(address, port)));
    };
}

/**
 * Attempts to find the x32 instance on the given IP and port. If found it will return its key in
 * {@link reflectorTargets}. Otherwise it will redirect to home page with an error and return null.
 * @param x32IP the ip address of the x32 instance being interacted with
 * @param x32Port the port of the x32 instance being interacted with
 * @param res the response to which the error should be written
 */
function findKeyOrFail(x32IP: string, x32Port: number, res: ServerResponse): string | null {
    const key = Object.keys(reflectorTargets).find((e) => {
        const [,i, p] = e.split('#');
        console.log(i, '===', x32IP, '&&', p, '===', String(x32Port));
        return i === x32IP && p === String(x32Port);
    });

    if (key === undefined) {
        res.writeHead(constants.HTTP_STATUS_TEMPORARY_REDIRECT, {
            Location: `${siteRoot}?error=${encodeURIComponent('Unknown X32 IP and Port combination')}`,
        }).end();
        return null;
    }

    return key;
}

/**
 * HTTP handler
 *
 * Registers a new reflector target. This will add the ip and port combination to {@link reflectorTargets} and then
 * return a 301 response redirecting the user back to the home page
 * @param x32IP the ip address of the x32 instance being interacted with
 * @param x32Port the port of the x32 instance being interacted with
 * @param ip the ip address which should be added
 * @param port the port which should be added
 * @param res the http response to which the redirect response should be written
 */
function register(x32IP: string, x32Port: number, ip: string, port: number, res: ServerResponse) {
    console.log('Trying client', x32IP, x32Port, ip, port);
    const key = findKeyOrFail(x32IP, x32Port, res);
    if (key === null) return;

    let find = reflectorTargets[key].find(([tIp, tPort]) => tIp === ip && tPort === port);
    if (find !== undefined) {
        res.writeHead(constants.HTTP_STATUS_TEMPORARY_REDIRECT, {
            Location: `${siteRoot}?error=${encodeURIComponent('Device is already registered on this device')}`,
        }).end();
        return;
    }

    console.log('Added client');

    reflectorTargets[key].push([ip, port, Date.now()]);

    // Redirect back to index
    res.writeHead(301, {
        Location: siteRoot,
    }).end();
}

/**
 * Attempts to remove the given ip address port combination from the {@link reflectorTargets}. If the ip address and
 * port are not present in the array, it will return a temporary redirect to the homepage with an error string as a
 * query parameter. If there are more than one of the same ip port combinations then only one will be removed. If the
 * remove is successful a temporary redirect to / without any error components will take place
 * @param x32IP the ip address of the x32 instance being interacted with
 * @param x32Port the port of the x32 instance being interacted with
 * @param ip the ip address which should be removed
 * @param port the port address should be removed
 * @param res the response on which the response should be send.
 */
function remove(x32IP: string, x32Port: number, ip: string, port: number, res: ServerResponse) {
    const key = findKeyOrFail(x32IP, x32Port, res);
    if (key === null) return;

    const originalLength = reflectorTargets[key].length;
    reflectorTargets[key] = reflectorTargets[key].filter(([tIp, tPort]) => tIp !== ip && tPort !== port);

    if (originalLength === reflectorTargets[key].length) {
        res.writeHead(constants.HTTP_STATUS_TEMPORARY_REDIRECT, {
            Location: `${siteRoot}?error=${encodeURIComponent('Unknown IP and Port combination')}`,
        }).end();
        return;
    }

    res.writeHead(constants.HTTP_STATUS_TEMPORARY_REDIRECT, {
        Location: siteRoot,
    }).end();
}

/**
 * Returns the formatted index page to the response with the table of values and error messages substituted in. This
 * uses the pre-loaded {@link TEMPLATE} so new changes to file will not be visible.
 * @param error the error message if one is provided in the query parameters
 * @param res the response to which the html should be written
 */
function index(error: string | null | undefined, res: ServerResponse) {
    if (configuration === undefined) {
        res.writeHead(constants.HTTP_STATUS_INTERNAL_SERVER_ERROR).write('Configuration is not loaded');
        res.end();
        return;
    }

    // Record the time in milliseconds records are allowed to exist
    const timeout = configuration.timeout * 60000;

    let tables = [];
    for (const [key, value] of Object.entries(reflectorTargets)) {
        const [, xIP, xPort] = key.split('#');
        const xQuery = `&x32Port=${decodeURIComponent(xPort)}&x32IP=${encodeURIComponent(xIP)}`;
        const tableRows = value.map(([ip, port, created]) => `
        <tr>
            <td>${ip}</td>
            <td>${port}</td>
            <td>
                <a href="${siteRoot}remove?ip=${encodeURIComponent(ip)}&port=${encodeURIComponent(port)}${xQuery}">Delete</a>
            </td>
            <td>
                ${(timeout - (Date.now() - created)) / 1000}
            </td>
            <td>
                <a href="${siteRoot}renew?ip=${encodeURIComponent(ip)}&port=${encodeURIComponent(port)}${xQuery}">Renew</a>
            </td>
        </tr>`).join('');

        tables.push(`<h3>Instance ${reflectorKeyToHuman(key)}</h3>
                    <table>
                        <tr>
                            <th>IP Address</th>
                            <th>Port</th>
                            <th></th>
                            <th>Time Remaining (s)</th>
                            <th></th>
                        </tr>
                        ${tableRows}
                    </table>`);
    }

    const devices = x32Devices.map((device) =>
        `<option value="${device.ip}#${device.port}">${deviceToHuman(device)}</option>`
    ).join('');

    const template = TEMPLATE
<<<<<<< HEAD
        .replace('{{ERROR_INSERT}}', error ? `<p id="error">${error}</p>` : '')
        .replace('{{DEVICES}}', devices)
        .replace('{{TABLE_INSERT}}', tables.join('<hr/>'));
=======
        .replace('{{ERROR_INSERT}}', error ? `<p class="error">${error}</p>` : '')
        .replace('{{TABLE_INSERT}}', table);
>>>>>>> 938e1e3f

    res.writeHead(constants.HTTP_STATUS_OK, {
        'Cache-Control': 'no-cache, no-store, must-revalidate',
        'Pragma': 'no-cache',
        'Expires': '0'
    })
        .write(template)
    res.end();
}

/**
 * Attempts to renew the first entry which matches the given ip and port. This will only update one. In th event the
 * pairing is not found it will redirect to / with an error query parameter. On success it will redirect to / without
 * an error component. This updates the final entry in the tuple to Date.now() to reset the clock on the timeout
 * @param x32IP the ip address of the x32 instance being interacted with
 * @param x32Port the port of the x32 instance being interacted with
 * @param ip the ip address to query
 * @param port the port to query
 * @param res the response to which the redirects should be written
 */
function renew(x32IP: string, x32Port: number, ip: string, port: number, res: ServerResponse) {
    const key = findKeyOrFail(x32IP, x32Port, res);
    if (key === null) return;

    const find = reflectorTargets[key].find(([i, p]) => i === ip && p === port);
    if (!find) {
        res.writeHead(constants.HTTP_STATUS_TEMPORARY_REDIRECT, {
            Location: `${siteRoot}?error=${encodeURIComponent('Unknown IP and Port combination')}`,
        }).end();
        return;
    }

    find[2] = Date.now();

    res.writeHead(constants.HTTP_STATUS_TEMPORARY_REDIRECT, {
        Location: siteRoot,
    }).end();
}

/**
 * Tries to fetch the parameter with name from the query. If it is not present or null it will return an error
 * directly to the response and return null. Otherwise it returns the value
 * @param query the query parameters to be searched
 * @param name the name of the entry to try and fetch
 * @param res the response on which the error should be written if needed
 * @return the value or null if not present
 */
const get = (query: URLSearchParams, name: string, res: ServerResponse) => {
    let data = query.get(name);
    if (!query.has(name) || data === null) {
        res.writeHead(constants.HTTP_STATUS_TEMPORARY_REDIRECT, {
            Location: `${siteRoot}?error=${encodeURIComponent(`${name} not specified`)}`
        }).end();
        return null;
    }

    return data;
}

/**
 * Attempts to convert the data from the query parameter with the given name to a port by convering to number and
 * bounds checking it. If it fails it will write an error directly to the response
 * @param data the value loaded from params
 * @param name the id of the param
 * @param res the server response
 * @return the cast port or null if it failed and an error was returned
 */
const convertToPort = (data: string, name: string, res: ServerResponse) => {
    // Verify that port is numeric
    let port: number;
    try {
        port = Number(data);
    } catch (e) {
        res.writeHead(constants.HTTP_STATUS_TEMPORARY_REDIRECT, {
            Location: `${siteRoot}?error=${encodeURIComponent(`Invalid ${name} - not a number`)}`
        }).end();
        return null;
    }

    // Verify port is within valid range
    if (port < 1 || port > 65535) {
        res.writeHead(constants.HTTP_STATUS_TEMPORARY_REDIRECT, {
            Location: `${siteRoot}?error=${encodeURIComponent('Invalid ${name} - out of range')}`
        }).end();
        return null;
    }

    return port;
}

/**
 * Performs Regex validation against the data to match it to an IP. If it fails it will write an error to the response
 * and return null
 * @param data the ip to test
 * @param name the name of the query it was pulled from
 * @param res the response on which the error should be written if needed
 * @return null if not an ip  or the value of data
 */
const convertToIP = (data: string, name: string, res: ServerResponse) => {
    const IP_REGEX = /^((25[0-5]|(2[0-4]|1\d|[1-9]|)\d)(\.(?!$)|$)){4}$/;
    // Verify that IP address is of correct format
    if (!IP_REGEX.test(data)) {
        res.writeHead(constants.HTTP_STATUS_TEMPORARY_REDIRECT, {
            Location: `${siteRoot}?error=${encodeURIComponent(`Invalid IP address ${name} - did not match regex`)}`
        }).end();
        return null;
    }

    return data;
}

/**
 * Attempts to parse the ip address and port from the query parameters and validate them before dispatching them to
 * one of {@link register} or {@link remove} depending on the path. This will ensure that ip and port are present, that
 * port is a number between 1 and 65535, and that ip address matches a basic regex. In the event of an error it will use
 * a 301 code with an error query parameter
 * @param path the path on which this request was received, used to direct the function to call with parameters
 * @param query the query arguments in the URL which should be queried for the ip and port
 * @param res the response to which any error should be written, and which should be passed to other functions.
 */
function tryParseAttributes(path: '/remove' | '/renew', query: URLSearchParams, res: ServerResponse) {

    // Verify that IP address is present
    const ip = get(query, 'ip', res);
    if (ip === null) return;

    // Verify that port is present
    let num = get(query, 'port', res);
    if (num === null) return;

    // Convert to number
    const port = convertToPort(num, 'port', res);
    if (port === null) return;

    // Verify that IP address is present
    const x32Ip = get(query, 'x32IP', res);
    if (x32Ip === null) return;

    // Verify that port is present
    let x32PortRaw = get(query, 'x32Port', res);
    if (x32PortRaw === null) return;

    // Convert to number
    const x32Port = convertToPort(x32PortRaw, 'x32Port', res);
    if (x32Port === null) return;

    if (convertToIP(ip, 'ip', res) === null || convertToIP(x32Ip, 'x32IP', res) === null) return;

    // Dispatch
    if (path === '/remove') remove(x32Ip, x32Port, ip, port, res);
    // else if (path === '/register') register(x32Ip, x32Port, ip, port, res);
    else if (path === '/renew') renew(x32Ip, x32Port, ip, port, res);
}

function registerHTTP(query: URLSearchParams, res: ServerResponse) {
// Verify that IP address is present
    const ip = get(query, 'ip', res);
    if (ip === null) return;

    // Verify that port is present
    let num = get(query, 'port', res);
    if (num === null) return;

    // Verify device was present
    let device = get(query, 'device', res);
    if (device === null) return;

    // Convert to number
    const port = convertToPort(num, 'port', res);
    if (port === null) return;

    if (convertToIP(ip, 'ip', res) === null) return;

    if (!/.+#[0-9]+/.test(device)) {
        res.writeHead(constants.HTTP_STATUS_TEMPORARY_REDIRECT, {
            Location: `${siteRoot}?error=${encodeURIComponent(`Invalid device - did not match regex`)}`
        }).end();
        return null;
    }

    const [xi, xp] = device.split('#');
    const xPort = convertToPort(xp, 'port', res);
    if (xPort === null || convertToIP(xi, 'ip', res) === null) return;

    register(xi, xPort, ip, port, res);
    return;
}

/**
 * Handle an incoming HTTP request. This will parse the {@link IncomingMessage#url} using {@link URL} using
 * the host header. From this the {@link URL#pathname} is used to direct execution. In the event that no path matches
 * it will return a 404 error
 * @param req the original request from the http server
 * @param res the response to which the output should be written
 */
function handleHTTP(req: IncomingMessage, res: ServerResponse) {
    if (req.url === undefined) {
        res.writeHead(constants.HTTP_STATUS_BAD_REQUEST)
            .end();
        return;
    }

    // noinspection HttpUrlsUsage
    const parsed = new URL(req.url, `http://${req.headers.host}`);
    const lowerPath = parsed.pathname.toLowerCase();
    switch (lowerPath) {
        case '/register':
            registerHTTP(parsed.searchParams, res);
            break;
        case '/remove':
        case '/renew':
            tryParseAttributes(lowerPath, parsed.searchParams, res);
            break;
        case '/':
            index(parsed.searchParams ? parsed.searchParams.get('error') : undefined, res);
            break;
        default:
            res.writeHead(constants.HTTP_STATUS_NOT_FOUND).end();
    }
}

function cleanup(config: Configuration) {
    return () => {
        for (const key of Object.keys(reflectorTargets)) {
            reflectorTargets[key] = reflectorTargets[key].filter(([, , created]) => {
                return Date.now() - created < config.timeout * 60000;
            });
        }
    }
}

loadConfiguration().then(async (config) => {
    // Load in the ip and port from file to overwrite the default
    siteRoot = config.siteRoot;
    configuration = config;
    // Construct a HTTP server and make it listen on all interfaces on port 1325
    const httpServer = createServer(handleHTTP);
    httpServer.listen(config.http.port, config.http.bind);

    // Create a UDP socket and bind it to 1324. This will be used to send and receive from X32 as it requires a bound port
    // Then bind the receive function and start checking in every 9 seconds.
    // X32 requires check in every 10 seconds but to make sure that the clocks run over time and we miss parameters, use
    // 9 seconds so its slightly more frequent than required.
    const promises = [];
    for (const instance of Array.isArray(config.x32) ? config.x32 : [config.x32]) {
        const socket = createSocket({
            type: 'udp4',
        });
        socket.on('error', console.error);
        promises.push(new Promise<void>((res, rej) => {
            socket.once('error', () => rej());
            socket.bind(undefined, config.udp.bind, () => {
                const mapping = {socket, ...instance};
                x32Devices.push(mapping);
                reflectorTargets[deviceToID(instance)] = [];

                socket.on('message', onReceiveFromX32(mapping));

                console.log(`X32 ${instance.ip}:${instance.port} is bound to ${config.udp.bind}:${socket.address().port}`);
                res();
            });
        }))
    }

    await Promise.all(promises);

    x32CheckinInterval = setInterval(x32Checkin, 9000);
    x32Checkin();

    // Cleanup old addresses
    setInterval(cleanup(config), 60000);
})<|MERGE_RESOLUTION|>--- conflicted
+++ resolved
@@ -309,14 +309,9 @@
     ).join('');
 
     const template = TEMPLATE
-<<<<<<< HEAD
-        .replace('{{ERROR_INSERT}}', error ? `<p id="error">${error}</p>` : '')
+        .replace('{{ERROR_INSERT}}', error ? `<p class="error">${error}</p>` : '')
         .replace('{{DEVICES}}', devices)
         .replace('{{TABLE_INSERT}}', tables.join('<hr/>'));
-=======
-        .replace('{{ERROR_INSERT}}', error ? `<p class="error">${error}</p>` : '')
-        .replace('{{TABLE_INSERT}}', table);
->>>>>>> 938e1e3f
 
     res.writeHead(constants.HTTP_STATUS_OK, {
         'Cache-Control': 'no-cache, no-store, must-revalidate',
